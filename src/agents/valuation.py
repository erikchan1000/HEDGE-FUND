--- conflicted
+++ resolved
@@ -79,18 +79,11 @@
         # ------------------------------------------------------------------
         # Valuation models
         # ------------------------------------------------------------------
-<<<<<<< HEAD
-        # Calculate working capital change (current_assets - current_liabilities)
-        wc_curr = (getattr(li_curr, 'current_assets', 0) or 0) - (getattr(li_curr, 'current_liabilities', 0) or 0)
-        wc_prev = (getattr(li_prev, 'current_assets', 0) or 0) - (getattr(li_prev, 'current_liabilities', 0) or 0)
-        wc_change = wc_curr - wc_prev
-=======
         # Handle potential None values for working capital
         if li_curr.working_capital is not None and li_prev.working_capital is not None:
             wc_change = li_curr.working_capital - li_prev.working_capital
         else:
             wc_change = 0  # Default to 0 if working capital data is unavailable
->>>>>>> bb8a7fdd
 
         # Owner Earnings
         owner_val = calculate_owner_earnings_value(
