import sys

from dotenv import load_dotenv
from langchain_core.messages import HumanMessage
from langgraph.graph import END, StateGraph
from colorama import Fore, Style, init
import questionary
from src.agents.portfolio_manager import portfolio_management_agent
from src.agents.risk_manager import risk_management_agent
from src.graph.state import AgentState
from src.utils.display import print_trading_output
from src.utils.analysts import ANALYST_ORDER, get_analyst_nodes
from src.utils.progress import progress
<<<<<<< HEAD
from src.llm.models import LLM_ORDER, OLLAMA_LLM_ORDER, get_model_info, ModelProvider
from src.utils.ollama import ensure_ollama_and_model
from src.data.providers import DATA_SOURCE_ORDER, get_data_source_info
=======
from src.utils.visualize import save_graph_as_png
from src.cli.input import (
    parse_cli_inputs,
)
>>>>>>> bb8a7fdd

import argparse
from datetime import datetime
from dateutil.relativedelta import relativedelta
import json

# Load environment variables from .env file
load_dotenv()

init(autoreset=True)


def parse_hedge_fund_response(response):
    """Parses a JSON string and returns a dictionary."""
    try:
        return json.loads(response)
    except json.JSONDecodeError as e:
        print(f"JSON decoding error: {e}\nResponse: {repr(response)}")
        return None
    except TypeError as e:
        print(f"Invalid response type (expected string, got {type(response).__name__}): {e}")
        return None
    except Exception as e:
        print(f"Unexpected error while parsing response: {e}\nResponse: {repr(response)}")
        return None


##### Run the Hedge Fund #####
def run_hedge_fund(
    tickers: list[str],
    start_date: str,
    end_date: str,
    portfolio: dict,
    show_reasoning: bool = False,
    selected_analysts: list[str] = [],
    model_name: str = "gpt-4.1",
    model_provider: str = "OpenAI",
    data_provider: str = "yfinance",
):
    # Start progress tracking
    progress.start()

    try:
        # Build workflow (default to all analysts when none provided)
        workflow = create_workflow(selected_analysts if selected_analysts else None)
        agent = workflow.compile()

        final_state = agent.invoke(
            {
                "messages": [
                    HumanMessage(
                        content="Make trading decisions based on the provided data.",
                    )
                ],
                "data": {
                    "tickers": tickers,
                    "portfolio": portfolio,
                    "start_date": start_date,
                    "end_date": end_date,
                    "analyst_signals": {},
                },
                "metadata": {
                    "show_reasoning": show_reasoning,
                    "model_name": model_name,
                    "model_provider": model_provider,
                    "data_provider": data_provider,
                },
            },
        )

        return {
            "decisions": parse_hedge_fund_response(final_state["messages"][-1].content),
            "analyst_signals": final_state["data"]["analyst_signals"],
        }
    finally:
        # Stop progress tracking
        progress.stop()


def start(state: AgentState):
    """Initialize the workflow with the input message."""
    return state


def create_workflow(selected_analysts=None):
    """Create the workflow with selected analysts."""
    workflow = StateGraph(AgentState)
    workflow.add_node("start_node", start)

    # Get analyst nodes from the configuration
    analyst_nodes = get_analyst_nodes()

    # Default to all analysts if none selected
    if selected_analysts is None:
        selected_analysts = list(analyst_nodes.keys())
    # Add selected analyst nodes
    for analyst_key in selected_analysts:
        node_name, node_func = analyst_nodes[analyst_key]
        workflow.add_node(node_name, node_func)
        workflow.add_edge("start_node", node_name)

    # Always add risk and portfolio management
    workflow.add_node("risk_management_agent", risk_management_agent)
    workflow.add_node("portfolio_manager", portfolio_management_agent)

    # Connect selected analysts to risk management
    for analyst_key in selected_analysts:
        node_name = analyst_nodes[analyst_key][0]
        workflow.add_edge(node_name, "risk_management_agent")

    workflow.add_edge("risk_management_agent", "portfolio_manager")
    workflow.add_edge("portfolio_manager", END)

    workflow.set_entry_point("start_node")
    return workflow


if __name__ == "__main__":
    inputs = parse_cli_inputs(
        description="Run the hedge fund trading system",
        require_tickers=True,
        default_months_back=None,
        include_graph_flag=True,
        include_reasoning_flag=True,
    )
<<<<<<< HEAD
    parser.add_argument("--end-date", type=str, help="End date (YYYY-MM-DD). Defaults to today")
    parser.add_argument("--show-reasoning", action="store_true", help="Show reasoning from each agent")
    parser.add_argument("--show-agent-graph", action="store_true", help="Show the agent graph")
    parser.add_argument("--ollama", action="store_true", help="Use Ollama for local LLM inference")

    args = parser.parse_args()

    # Parse tickers from comma-separated string
    tickers = [ticker.strip() for ticker in args.tickers.split(",")]

    # Select analysts
    selected_analysts = None
    choices = questionary.checkbox(
        "Select your AI analysts.",
        choices=[questionary.Choice(display, value=value) for display, value in ANALYST_ORDER],
        instruction="\n\nInstructions: \n1. Press Space to select/unselect analysts.\n2. Press 'a' to select/unselect all.\n3. Press Enter when done to run the hedge fund.\n",
        validate=lambda x: len(x) > 0 or "You must select at least one analyst.",
        style=questionary.Style(
            [
                ("checkbox-selected", "fg:green"),
                ("selected", "fg:green noinherit"),
                ("highlighted", "noinherit"),
                ("pointer", "noinherit"),
            ]
        ),
    ).ask()

    if not choices:
        print("\n\nInterrupt received. Exiting...")
        sys.exit(0)
    else:
        selected_analysts = choices
        print(f"\nSelected analysts: {', '.join(Fore.GREEN + choice.title().replace('_', ' ') + Style.RESET_ALL for choice in choices)}\n")

    # Select data provider
    data_provider_choice = questionary.select(
        "Select your data provider:",
        choices=[questionary.Choice(display, value=key) for display, key, provider in DATA_SOURCE_ORDER],
        style=questionary.Style(
            [
                ("selected", "fg:cyan bold"),
                ("pointer", "fg:cyan bold"),
                ("highlighted", "fg:cyan"),
                ("answer", "fg:cyan bold"),
            ]
        ),
    ).ask()

    if not data_provider_choice:
        print("\n\nInterrupt received. Exiting...")
        sys.exit(0)

    data_source_info = get_data_source_info(data_provider_choice)
    print(f"\nSelected data provider: {Fore.CYAN + Style.BRIGHT}{data_source_info.display_name}{Style.RESET_ALL}")
    print(f"Description: {data_source_info.description}\n")

    # Select LLM model based on whether Ollama is being used
    model_name = ""
    model_provider = ""

    if args.ollama:
        print(f"{Fore.CYAN}Using Ollama for local LLM inference.{Style.RESET_ALL}")

        # Select from Ollama-specific models
        model_name: str = questionary.select(
            "Select your Ollama model:",
            choices=[questionary.Choice(display, value=value) for display, value, _ in OLLAMA_LLM_ORDER],
            style=questionary.Style(
                [
                    ("selected", "fg:green bold"),
                    ("pointer", "fg:green bold"),
                    ("highlighted", "fg:green"),
                    ("answer", "fg:green bold"),
                ]
            ),
        ).ask()

        if not model_name:
            print("\n\nInterrupt received. Exiting...")
            sys.exit(0)

        if model_name == "-":
            model_name = questionary.text("Enter the custom model name:").ask()
            if not model_name:
                print("\n\nInterrupt received. Exiting...")
                sys.exit(0)

        # Ensure Ollama is installed, running, and the model is available
        if not ensure_ollama_and_model(model_name):
            print(f"{Fore.RED}Cannot proceed without Ollama and the selected model.{Style.RESET_ALL}")
            sys.exit(1)

        model_provider = ModelProvider.OLLAMA.value
        print(f"\nSelected {Fore.CYAN}Ollama{Style.RESET_ALL} model: {Fore.GREEN + Style.BRIGHT}{model_name}{Style.RESET_ALL}\n")
    else:
        # Use the standard cloud-based LLM selection
        model_choice = questionary.select(
            "Select your LLM model:",
            choices=[questionary.Choice(display, value=(name, provider)) for display, name, provider in LLM_ORDER],
            style=questionary.Style(
                [
                    ("selected", "fg:green bold"),
                    ("pointer", "fg:green bold"),
                    ("highlighted", "fg:green"),
                    ("answer", "fg:green bold"),
                ]
            ),
        ).ask()

        if not model_choice:
            print("\n\nInterrupt received. Exiting...")
            sys.exit(0)

        model_name, model_provider = model_choice

        # Get model info using the helper function
        model_info = get_model_info(model_name, model_provider)
        if model_info:
            if model_info.is_custom():
                model_name = questionary.text("Enter the custom model name:").ask()
                if not model_name:
                    print("\n\nInterrupt received. Exiting...")
                    sys.exit(0)

            print(f"\nSelected {Fore.CYAN}{model_provider}{Style.RESET_ALL} model: {Fore.GREEN + Style.BRIGHT}{model_name}{Style.RESET_ALL}\n")
        else:
            model_provider = "Unknown"
            print(f"\nSelected model: {Fore.GREEN + Style.BRIGHT}{model_name}{Style.RESET_ALL}\n")

    # Create the workflow with selected analysts
    workflow = create_workflow(selected_analysts)
    app = workflow.compile()

    if args.show_agent_graph:
        file_path = ""
        if selected_analysts is not None:
            for selected_analyst in selected_analysts:
                file_path += selected_analyst + "_"
            file_path += "graph.png"
        save_graph_as_png(app, file_path)

    # Validate dates if provided
    if args.start_date:
        try:
            datetime.strptime(args.start_date, "%Y-%m-%d")
        except ValueError:
            raise ValueError("Start date must be in YYYY-MM-DD format")

    if args.end_date:
        try:
            datetime.strptime(args.end_date, "%Y-%m-%d")
        except ValueError:
            raise ValueError("End date must be in YYYY-MM-DD format")
=======
>>>>>>> bb8a7fdd

    tickers = inputs.tickers
    selected_analysts = inputs.selected_analysts

    # Construct portfolio here
    portfolio = {
        "cash": inputs.initial_cash,
        "margin_requirement": inputs.margin_requirement,
        "margin_used": 0.0,
        "positions": {
            ticker: {
                "long": 0,
                "short": 0,
                "long_cost_basis": 0.0,
                "short_cost_basis": 0.0,
                "short_margin_used": 0.0,
            }
            for ticker in tickers
        },
        "realized_gains": {
            ticker: {
                "long": 0.0,
                "short": 0.0,
            }
            for ticker in tickers
        },
    }

    result = run_hedge_fund(
        tickers=tickers,
        start_date=inputs.start_date,
        end_date=inputs.end_date,
        portfolio=portfolio,
<<<<<<< HEAD
        show_reasoning=args.show_reasoning,
        selected_analysts=selected_analysts,
        model_name=model_name,
        model_provider=model_provider,
        data_provider=data_provider_choice,
=======
        show_reasoning=inputs.show_reasoning,
        selected_analysts=inputs.selected_analysts,
        model_name=inputs.model_name,
        model_provider=inputs.model_provider,
>>>>>>> bb8a7fdd
    )
    print_trading_output(result)<|MERGE_RESOLUTION|>--- conflicted
+++ resolved
@@ -11,16 +11,11 @@
 from src.utils.display import print_trading_output
 from src.utils.analysts import ANALYST_ORDER, get_analyst_nodes
 from src.utils.progress import progress
-<<<<<<< HEAD
-from src.llm.models import LLM_ORDER, OLLAMA_LLM_ORDER, get_model_info, ModelProvider
-from src.utils.ollama import ensure_ollama_and_model
-from src.data.providers import DATA_SOURCE_ORDER, get_data_source_info
-=======
 from src.utils.visualize import save_graph_as_png
 from src.cli.input import (
     parse_cli_inputs,
 )
->>>>>>> bb8a7fdd
+from src.data.providers import DATA_SOURCE_ORDER, get_data_source_info
 
 import argparse
 from datetime import datetime
@@ -146,162 +141,6 @@
         include_graph_flag=True,
         include_reasoning_flag=True,
     )
-<<<<<<< HEAD
-    parser.add_argument("--end-date", type=str, help="End date (YYYY-MM-DD). Defaults to today")
-    parser.add_argument("--show-reasoning", action="store_true", help="Show reasoning from each agent")
-    parser.add_argument("--show-agent-graph", action="store_true", help="Show the agent graph")
-    parser.add_argument("--ollama", action="store_true", help="Use Ollama for local LLM inference")
-
-    args = parser.parse_args()
-
-    # Parse tickers from comma-separated string
-    tickers = [ticker.strip() for ticker in args.tickers.split(",")]
-
-    # Select analysts
-    selected_analysts = None
-    choices = questionary.checkbox(
-        "Select your AI analysts.",
-        choices=[questionary.Choice(display, value=value) for display, value in ANALYST_ORDER],
-        instruction="\n\nInstructions: \n1. Press Space to select/unselect analysts.\n2. Press 'a' to select/unselect all.\n3. Press Enter when done to run the hedge fund.\n",
-        validate=lambda x: len(x) > 0 or "You must select at least one analyst.",
-        style=questionary.Style(
-            [
-                ("checkbox-selected", "fg:green"),
-                ("selected", "fg:green noinherit"),
-                ("highlighted", "noinherit"),
-                ("pointer", "noinherit"),
-            ]
-        ),
-    ).ask()
-
-    if not choices:
-        print("\n\nInterrupt received. Exiting...")
-        sys.exit(0)
-    else:
-        selected_analysts = choices
-        print(f"\nSelected analysts: {', '.join(Fore.GREEN + choice.title().replace('_', ' ') + Style.RESET_ALL for choice in choices)}\n")
-
-    # Select data provider
-    data_provider_choice = questionary.select(
-        "Select your data provider:",
-        choices=[questionary.Choice(display, value=key) for display, key, provider in DATA_SOURCE_ORDER],
-        style=questionary.Style(
-            [
-                ("selected", "fg:cyan bold"),
-                ("pointer", "fg:cyan bold"),
-                ("highlighted", "fg:cyan"),
-                ("answer", "fg:cyan bold"),
-            ]
-        ),
-    ).ask()
-
-    if not data_provider_choice:
-        print("\n\nInterrupt received. Exiting...")
-        sys.exit(0)
-
-    data_source_info = get_data_source_info(data_provider_choice)
-    print(f"\nSelected data provider: {Fore.CYAN + Style.BRIGHT}{data_source_info.display_name}{Style.RESET_ALL}")
-    print(f"Description: {data_source_info.description}\n")
-
-    # Select LLM model based on whether Ollama is being used
-    model_name = ""
-    model_provider = ""
-
-    if args.ollama:
-        print(f"{Fore.CYAN}Using Ollama for local LLM inference.{Style.RESET_ALL}")
-
-        # Select from Ollama-specific models
-        model_name: str = questionary.select(
-            "Select your Ollama model:",
-            choices=[questionary.Choice(display, value=value) for display, value, _ in OLLAMA_LLM_ORDER],
-            style=questionary.Style(
-                [
-                    ("selected", "fg:green bold"),
-                    ("pointer", "fg:green bold"),
-                    ("highlighted", "fg:green"),
-                    ("answer", "fg:green bold"),
-                ]
-            ),
-        ).ask()
-
-        if not model_name:
-            print("\n\nInterrupt received. Exiting...")
-            sys.exit(0)
-
-        if model_name == "-":
-            model_name = questionary.text("Enter the custom model name:").ask()
-            if not model_name:
-                print("\n\nInterrupt received. Exiting...")
-                sys.exit(0)
-
-        # Ensure Ollama is installed, running, and the model is available
-        if not ensure_ollama_and_model(model_name):
-            print(f"{Fore.RED}Cannot proceed without Ollama and the selected model.{Style.RESET_ALL}")
-            sys.exit(1)
-
-        model_provider = ModelProvider.OLLAMA.value
-        print(f"\nSelected {Fore.CYAN}Ollama{Style.RESET_ALL} model: {Fore.GREEN + Style.BRIGHT}{model_name}{Style.RESET_ALL}\n")
-    else:
-        # Use the standard cloud-based LLM selection
-        model_choice = questionary.select(
-            "Select your LLM model:",
-            choices=[questionary.Choice(display, value=(name, provider)) for display, name, provider in LLM_ORDER],
-            style=questionary.Style(
-                [
-                    ("selected", "fg:green bold"),
-                    ("pointer", "fg:green bold"),
-                    ("highlighted", "fg:green"),
-                    ("answer", "fg:green bold"),
-                ]
-            ),
-        ).ask()
-
-        if not model_choice:
-            print("\n\nInterrupt received. Exiting...")
-            sys.exit(0)
-
-        model_name, model_provider = model_choice
-
-        # Get model info using the helper function
-        model_info = get_model_info(model_name, model_provider)
-        if model_info:
-            if model_info.is_custom():
-                model_name = questionary.text("Enter the custom model name:").ask()
-                if not model_name:
-                    print("\n\nInterrupt received. Exiting...")
-                    sys.exit(0)
-
-            print(f"\nSelected {Fore.CYAN}{model_provider}{Style.RESET_ALL} model: {Fore.GREEN + Style.BRIGHT}{model_name}{Style.RESET_ALL}\n")
-        else:
-            model_provider = "Unknown"
-            print(f"\nSelected model: {Fore.GREEN + Style.BRIGHT}{model_name}{Style.RESET_ALL}\n")
-
-    # Create the workflow with selected analysts
-    workflow = create_workflow(selected_analysts)
-    app = workflow.compile()
-
-    if args.show_agent_graph:
-        file_path = ""
-        if selected_analysts is not None:
-            for selected_analyst in selected_analysts:
-                file_path += selected_analyst + "_"
-            file_path += "graph.png"
-        save_graph_as_png(app, file_path)
-
-    # Validate dates if provided
-    if args.start_date:
-        try:
-            datetime.strptime(args.start_date, "%Y-%m-%d")
-        except ValueError:
-            raise ValueError("Start date must be in YYYY-MM-DD format")
-
-    if args.end_date:
-        try:
-            datetime.strptime(args.end_date, "%Y-%m-%d")
-        except ValueError:
-            raise ValueError("End date must be in YYYY-MM-DD format")
-=======
->>>>>>> bb8a7fdd
 
     tickers = inputs.tickers
     selected_analysts = inputs.selected_analysts
@@ -335,17 +174,10 @@
         start_date=inputs.start_date,
         end_date=inputs.end_date,
         portfolio=portfolio,
-<<<<<<< HEAD
-        show_reasoning=args.show_reasoning,
-        selected_analysts=selected_analysts,
-        model_name=model_name,
-        model_provider=model_provider,
-        data_provider=data_provider_choice,
-=======
         show_reasoning=inputs.show_reasoning,
         selected_analysts=inputs.selected_analysts,
         model_name=inputs.model_name,
         model_provider=inputs.model_provider,
->>>>>>> bb8a7fdd
+        data_provider=inputs.data_provider
     )
     print_trading_output(result)